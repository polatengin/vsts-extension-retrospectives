import classNames from 'classnames';
import * as moment from 'moment';
import { ActionButton, PrimaryButton, DefaultButton } from 'office-ui-fabric-react/lib/Button';
import { IContextualMenuItem } from 'office-ui-fabric-react/lib/ContextualMenu';
import { Dialog, DialogType, DialogFooter } from 'office-ui-fabric-react/lib/Dialog';
import { DocumentCard, DocumentCardActivity } from 'office-ui-fabric-react/lib/DocumentCard';
import * as React from 'react';

import { WorkflowPhase } from '../interfaces/workItem';
import ActionItemDisplay from './actionItemDisplay';
import EditableDocumentCardTitle from './editableDocumentCardTitle';
import { IFeedbackItemDocument } from '../interfaces/feedback';
import { itemDataService } from '../dal/itemDataService';
import { WorkItem, WorkItemType } from 'TFS/WorkItemTracking/Contracts';
import localStorageHelper from '../utilities/localStorageHelper';
import { reflectBackendService } from '../dal/reflectBackendService';
import { WebApiTeam } from 'TFS/Core/Contracts';
// TODO (enpolat) : import { appInsightsClient, TelemetryEvents } from '../utilities/appInsightsClient';
import { IColumn, IColumnItem } from './feedbackBoard';
import { SearchBox } from 'office-ui-fabric-react/lib/SearchBox';
import FeedbackColumn, { FeedbackColumnProps } from './feedbackColumn';
import { getUserIdentity } from '../utilities/userIdentityHelper';

export interface IFeedbackItemProps {
  id: string;
  title: string;
  columnProps: FeedbackColumnProps;
  columns: { [id: string]: IColumn };
  columnIds: string[];
  createdBy?: string;
  createdByProfileImage?: string;
  lastEditedDate: string;
  createdDate: string;
  upvotes: number;
  accentColor: string;
  iconClass: string;
  workflowPhase: WorkflowPhase;
  team: WebApiTeam;
  columnId: string;
  boardId: string;
  boardTitle: string;
  defaultActionItemAreaPath: string;
  defaultActionItemIteration: string;
  actionItems: WorkItem[];
  showAddedAnimation: boolean;
  newlyCreated: boolean;
  groupedItemProps?: IGroupedFeedbackItemProps;
  nonHiddenWorkItemTypes: WorkItemType[];
  allWorkItemTypes: WorkItemType[];
  isInteractable: boolean;
  shouldHaveFocus: boolean;
  hideFeedbackItems: boolean;
  userIdRef: string;
  timerSecs: number;
  timerState: boolean;
  timerId: any;
  onVoteCasted: () => void;

  addFeedbackItems: (
    columnId: string, columnItems: IFeedbackItemDocument[], shouldBroadcast: boolean,
    newlyCreated: boolean, showAddedAnimation: boolean, shouldHaveFocus: boolean, hideFeedbackItems: boolean) => void;

  removeFeedbackItemFromColumn: (columnIdToDeleteFrom: string, feedbackItemIdToDelete: string, shouldSetFocusOnFirstAvailableItem: boolean) => void;

  refreshFeedbackItems: (feedbackItems: IFeedbackItemDocument[], shouldBroadcast: boolean) => void;

  moveFeedbackItem: (
    refreshFeedbackItems: (feedbackItems: IFeedbackItemDocument[], shouldBroadcast: boolean) => void,
    boardId: string,
    feedbackItemId: string,
    columnId: string) => void;
}

export interface IGroupedFeedbackItemProps {
  groupedCount: number;
  isGroupExpanded: boolean;
  isMainItem: boolean;
  parentItemId: string;

  setIsGroupBeingDragged: (isBeingDragged: boolean) => void;
  toggleGroupExpand: () => void;
  updateGroupCardStackHeight: (newHeight: number) => void;
}

export interface IFeedbackItemState {
  isDeleteItemConfirmationDialogHidden: boolean;
  isBeingDragged: boolean;
  isGroupFeedbackItemDialogHidden: boolean;
  isMarkedForDeletion: boolean;
  isLocalDelete: boolean;
  isMobileFeedbackItemActionsDialogHidden: boolean;
  isMoveFeedbackItemDialogHidden: boolean;
  isRemoveFeedbackItemFromGroupConfirmationDialogHidden: boolean;
  showVotedAnimation: boolean;
  itemElementHeight: number;
  searchedFeedbackItems: IColumnItem[];
  searchTerm: string;
  hideFeedbackItems: boolean;
  userVotes: string;
}

interface FeedbackItemEllipsisMenuItem {
  menuItem: IContextualMenuItem;
  workflowPhases: WorkflowPhase[];
  hideMobile?: boolean;
  hideMainItem?: boolean;
}

export default class FeedbackItem extends React.Component<IFeedbackItemProps, IFeedbackItemState> {
  private itemElement: HTMLElement;
  private itemElementRef: (element: HTMLElement) => void;

  constructor(props: IFeedbackItemProps) {
    super(props);
    this.state = {
      hideFeedbackItems: false,
      isBeingDragged: false,
      isDeleteItemConfirmationDialogHidden: true,
      isGroupFeedbackItemDialogHidden: true,
      isLocalDelete: false,
      isMarkedForDeletion: false,
      isMobileFeedbackItemActionsDialogHidden: true,
      isMoveFeedbackItemDialogHidden: true,
      isRemoveFeedbackItemFromGroupConfirmationDialogHidden: true,
      itemElementHeight: 0,
      searchTerm: '',
      searchedFeedbackItems: [],
      showVotedAnimation: false,
      userVotes:"0",
    };

    this.itemElement = null;
    this.itemElementRef = (element: HTMLElement) => this.itemElement = element;
  }

  public async componentDidMount() {
    await this.isVoted(this.props.id);
    if (this.props.groupedItemProps && this.props.groupedItemProps.isMainItem) {
      this.updateFeedbackItemGroupShadowCardHeight();
    }

    reflectBackendService.onReceiveDeletedItem(this.receiveDeletedItemHandler);
    this.props.shouldHaveFocus && this.itemElement && this.itemElement.focus();
  }

  public componentWillUnmount() {
    reflectBackendService.removeOnReceiveDeletedItem(this.receiveDeletedItemHandler);
  }

  private receiveDeletedItemHandler = async (columnId: string, feedbackItemId: string) => {
    if (feedbackItemId === this.props.id && !this.state.isMarkedForDeletion) {
      this.markFeedbackItemForDelete();
    }
  }

  public componentDidUpdate() {
    if (this.props.groupedItemProps && this.props.groupedItemProps.isMainItem) {
      this.updateFeedbackItemGroupShadowCardHeight();
    }

    this.props.shouldHaveFocus && this.itemElement && this.itemElement.focus();
  }

  // TODO consider when we actually need this to fire.
  // Possibly only after updating title and adding a work item?
  private updateFeedbackItemGroupShadowCardHeight() {
    this.props.groupedItemProps.updateGroupCardStackHeight(this.itemElement.clientHeight);
  }

  private deleteFeedbackItem = () => {
    this.showDeleteItemConfirmationDialog();
  }

  private dragFeedbackItemOverFeedbackItem = (e: React.DragEvent<HTMLDivElement>) => {
    // Allow if item being dragged is not this item.
    if (!this.state.isBeingDragged) {
      e.preventDefault();
    }
    e.stopPropagation();
    e.dataTransfer.dropEffect = "link";
  }

  private dragFeedbackItemStart = (e: React.DragEvent<HTMLDivElement>) => {
    if (this.props.groupedItemProps) {
      this.props.groupedItemProps.setIsGroupBeingDragged(true);
    }
    e.dataTransfer.effectAllowed = "linkMove";
    // Using localStorage as a temporary solution for Edge issue
    // Bug 19016440: Edge drag and drop dataTransfer protocol is bugged
    e.dataTransfer.setData('foo', 'bar'); // Required for firefox drag and drop
    localStorageHelper.setIdValue(this.props.id);
    this.setState({ isBeingDragged: true });
  }

  private dragFeedbackItemEnd = () => {
    if (this.props.groupedItemProps) {
      this.props.groupedItemProps.setIsGroupBeingDragged(false);
    }
    this.setState({ isBeingDragged: false });
  }

  private dropFeedbackItemOnFeedbackItem = (e: React.DragEvent<HTMLDivElement>) => {
    // Using localStorage as a temporary solution for Edge issue
    // Bug 19016440: Edge drag and drop dataTransfer protocol is bugged
    // const droppedItemId = e.dataTransfer.getData('id');
    const droppedItemId = localStorageHelper.getIdValue();
    if (this.props.id !== droppedItemId) {
      FeedbackItem.handleDropFeedbackItemOnFeedbackItem(this.props, droppedItemId, this.props.id);
    }
    e.stopPropagation();
  }

  private onDocumentCardTitleSave = async (newTitle: string) => {
    this.onFeedbackItemDocumentCardTitleSave(this.props.id, newTitle, this.props.newlyCreated);

    if (this.itemElement) {
      this.itemElement.focus();
    }
  }

  private showDeleteItemConfirmationDialog = () => {
    this.setState({
      isDeleteItemConfirmationDialogHidden: false,
    });
  }

  private hideDeleteItemConfirmationDialog = () => {
    this.setState({
      isDeleteItemConfirmationDialogHidden: true,
    });
  }

  private showRemoveFeedbackItemFromGroupConfirmationDialog = () => {
    this.setState({
      isRemoveFeedbackItemFromGroupConfirmationDialogHidden: false,
    });
  }

  private hideRemoveFeedbackItemFromGroupConfirmationDialog = () => {
    this.setState({
      isRemoveFeedbackItemFromGroupConfirmationDialogHidden: true,
    });
  }

  private onConfirmRemoveFeedbackItemFromGroup = async () => {
    await this.props.moveFeedbackItem(
      this.props.refreshFeedbackItems,
      this.props.boardId,
      this.props.id,
      this.props.columnId
    );

    this.hideRemoveFeedbackItemFromGroupConfirmationDialog();
  }

  private onConfirmDeleteFeedbackItem = async () => {
    this.markFeedbackItemForDelete(true);
    await this.initiateDeleteFeedbackItem();
  }

  private markFeedbackItemForDelete = (isLocalDelete: boolean = false) => {
    if (this.props.groupedItemProps && this.props.groupedItemProps.isMainItem && this.props.groupedItemProps.isGroupExpanded) {
      this.props.groupedItemProps.toggleGroupExpand();
    }

    this.setState({
      isDeleteItemConfirmationDialogHidden: true,
      isMarkedForDeletion: true,
      isLocalDelete,
    });
  }

  private initiateDeleteFeedbackItem = async () => {
    // if the card is newly created (not stored in extension storage yet), simply remove the card from UI
    if (this.props.newlyCreated) {
      this.removeFeedbackItem(this.props.id);
      return;
    }

    const updatedItems = await itemDataService.deleteFeedbackItem(this.props.boardId, this.props.id);
    // TODO (enpolat) : appInsightsClient.trackEvent(TelemetryEvents.FeedbackItemDeleted);
    reflectBackendService.broadcastDeletedItem(
      'dummyColumn',
      this.props.id,
    );
    if (updatedItems.updatedChildFeedbackItems) {
      // Only refresh the child items here at this point
      this.props.refreshFeedbackItems(
        updatedItems.updatedChildFeedbackItems.filter(item => item),
        true
      );
    }
  }

  private onAnimationEnd = async () => {
    if (this.state.isMarkedForDeletion) {
      this.state.isLocalDelete && this.removeFeedbackItem(this.props.id, true);
      !this.state.isLocalDelete && this.removeFeedbackItem(this.props.id, false);

      if (this.props.groupedItemProps && !this.props.groupedItemProps.isMainItem) {
        // if the item that is getting deleted is a child item, refresh and broadcast an update of the parent
        const updatedItem = await itemDataService.getFeedbackItem(this.props.boardId, this.props.groupedItemProps.parentItemId);
        this.props.refreshFeedbackItems([updatedItem], true);
      }
    }
  }

  private showMobileFeedbackItemActionsDialog = () => {
    this.setState({
      isMobileFeedbackItemActionsDialogHidden: false,
    });
  }

  private hideMobileFeedbackItemActionsDialog = () => {
    this.setState({
      isMobileFeedbackItemActionsDialogHidden: true,
    });
  }

  private showMoveFeedbackItemDialog = () => {
    this.setState({
      isMoveFeedbackItemDialogHidden: false,
    });
  }

  private hideMoveFeedbackItemDialog = () => {
    this.setState({
      isMoveFeedbackItemDialogHidden: true,
    });
  }

  private showGroupFeedbackItemDialog = () => {
    this.setState({
      isGroupFeedbackItemDialogHidden: false,
    });
  }

  private hideGroupFeedbackItemDialog = () => {
    this.setState({
      isGroupFeedbackItemDialogHidden: true,
      searchedFeedbackItems: [],
      searchTerm: '',
    });
  }

  private readonly feedbackItemEllipsisMenuItems: FeedbackItemEllipsisMenuItem[] = [
    {
      menuItem: {
        key: 'deleteFeedback',
        iconProps: { iconName: 'Delete' },
        onClick: this.deleteFeedbackItem,
        text: 'Delete feedback',
        title: 'Delete feedback',
      },
      workflowPhases: [ WorkflowPhase.Collect, WorkflowPhase.Group, WorkflowPhase.Vote, WorkflowPhase.Act ],
    },
    {
      menuItem: {
        key: 'moveFeedback',
        iconProps: { iconName: 'Move' },
        onClick: this.showMoveFeedbackItemDialog,
        text: 'Move feedback to different column',
        title: 'Move feedback to different column',
      },
      workflowPhases: [ WorkflowPhase.Group ],
      hideMobile: true,
    },
    {
      menuItem: {
        key: 'groupFeedback',
        iconProps: { iconName: 'RowsGroup' },
        onClick: this.showGroupFeedbackItemDialog,
        text: 'Group feedback',
        title: 'Group feedback',
      },
      workflowPhases: [ WorkflowPhase.Group ],
      hideMobile: true,
    },
    {
      menuItem: {
        key: 'removeFeedbackFromGroup',
        iconProps: { iconName: 'Remove' },
        onClick: this.showRemoveFeedbackItemFromGroupConfirmationDialog,
        text: 'Remove feedback from group',
        title: 'Remove feedback from group',
      },
      workflowPhases: [ WorkflowPhase.Group ],
      hideMobile: true,
      hideMainItem: true,
    },
  ];

  private onVote = async (feedbackItemId: string,  decrement: boolean=false) => {
    const updatedFeedbackItem = await itemDataService.updateVote(this.props.boardId, this.props.team.id, getUserIdentity().id, feedbackItemId, decrement);
    // TODO (enpolat) : appInsightsClient.trackEvent(TelemetryEvents.FeedbackItemUpvoted);

    if (updatedFeedbackItem) {
      await this.isVoted(this.props.id);
      this.props.refreshFeedbackItems([updatedFeedbackItem], true);
    } else {
      // TODO: Show pop-up indicating voting failed. This can be a common scenario due to race condition.
    }
  }


  private timerSwich =  async (feedbackItemId: string) =>
  {
    
    let updatedFeedbackItem;
    const boardId:string = this.props.boardId;

    // function to handle timer count update
    const incTimer = async () => {
      if (this.props.timerState === true) {
        updatedFeedbackItem = await itemDataService.updateTimer(boardId, feedbackItemId);
        if (updatedFeedbackItem) {

          this.props.refreshFeedbackItems([updatedFeedbackItem], true);
        } else {
          // TODO: Show pop-up indicating timer count update failed.
        }
      }

    }
    
    // flip the timer and start/stop count
    if (this.props.timerState===false)
    {

      updatedFeedbackItem = await itemDataService.updateTimer(boardId, feedbackItemId, true);
      if (updatedFeedbackItem) {
        this.props.refreshFeedbackItems([updatedFeedbackItem], true);
      } else {
        // TODO: Show pop-up indicating timer count update failed.
      }
      if (this.props.timerId == null) {
        
        const tid = setInterval(incTimer, 1000);
        updatedFeedbackItem = await itemDataService.flipTimer(boardId, feedbackItemId, tid);
        if (updatedFeedbackItem) {
          this.props.refreshFeedbackItems([updatedFeedbackItem], true);
        } else {
          // TODO: Show pop-up indicating timer could not be flipped.
        }
      } else {
        updatedFeedbackItem = await itemDataService.flipTimer(boardId, feedbackItemId, this.props.timerId);
        if (updatedFeedbackItem) {
          this.props.refreshFeedbackItems([updatedFeedbackItem], true);
        } else {
          // TODO: Show pop-up indicating timer could not be flipped.
        }
       
      }

    }
    else 
    {
      clearInterval(this.props.timerId);
      updatedFeedbackItem = await itemDataService.flipTimer(boardId, feedbackItemId, null);
      if (updatedFeedbackItem) {
        this.props.refreshFeedbackItems([updatedFeedbackItem], true);
      } else {
        // TODO: Show pop-up indicating timer could not be flipped.
      }

    }
    
  }

  private isVoted = async (
    feedbackItemId: string) => {
      itemDataService.isVoted(this.props.boardId, getUserIdentity().id, feedbackItemId).then(result => {
        this.setState({ userVotes: result });
      })
  }

  private removeFeedbackItem = (
    feedbackItemIdToDelete: string, shouldSetFocusOnFirstAvailableItem: boolean = false) => {
    this.props.removeFeedbackItemFromColumn(
      this.props.columnId, feedbackItemIdToDelete, shouldSetFocusOnFirstAvailableItem);
  }

  private onFeedbackItemDocumentCardTitleSave = async (
    feedbackItemId: string, newTitle: string, newlyCreated: boolean) => {
    if (!newTitle.trim()) {
      if (newlyCreated) {
        this.removeFeedbackItem(feedbackItemId);
      }

      return;
    }

    if (newlyCreated) {
      const newFeedbackItem = await itemDataService.createItemForBoard(
        this.props.boardId, newTitle, this.props.columnId, !this.props.createdBy);
      // TODO (enpolat) : appInsightsClient.trackEvent(TelemetryEvents.FeedbackItemCreated);

      // Replace empty card UI with populated feedback item
      this.removeFeedbackItem(feedbackItemId);

      this.props.addFeedbackItems(
        this.props.columnId,
        [newFeedbackItem], 
        /*shouldBroadcast*/ true,
        /*newlyCreated*/ false, 
        /*showAddedAnimation*/ false,
        /*shouldHaveFocus*/ true,
        /*hideFeedbackItems*/ false);

      return;
    }

    const updatedFeedbackItem = await itemDataService.updateTitle(this.props.boardId, feedbackItemId, newTitle);
    // TODO (enpolat) : appInsightsClient.trackEvent(TelemetryEvents.FeedbackItemTitleEdited);

    if (updatedFeedbackItem) {
      this.props.refreshFeedbackItems([updatedFeedbackItem], true);
    } else {
      // TODO: Show pop-up indicating title update failed. This can be a common scenario due to race condition.
    }
  }

  private onUpdateActionItem = async (updatedFeedbackItem: IFeedbackItemDocument) => {
    if (updatedFeedbackItem) {
      this.props.refreshFeedbackItems([updatedFeedbackItem], true);
    } else {
      // TODO: Show pop-up indicating that a change related to work item(s) failed. This can be a common scenario due to race condition.
    }
  }

  // Handle linking/grouping workitems and reload any updated items.
  public static handleDropFeedbackItemOnFeedbackItem = async (feedbackItemProps: IFeedbackItemProps, droppedItemId: string, targetItemId: string) => {
    const updatedFeedbackItems = await itemDataService.addFeedbackItemAsChild(feedbackItemProps.boardId, targetItemId, droppedItemId);

    feedbackItemProps.refreshFeedbackItems(
      [
        updatedFeedbackItems.updatedParentFeedbackItem,
        updatedFeedbackItems.updatedChildFeedbackItem,
        ...updatedFeedbackItems.updatedGrandchildFeedbackItems,
        updatedFeedbackItems.updatedOldParentFeedbackItem,
      ].filter((item) => item),
      true
    );
    // TODO (enpolat) : appInsightsClient.trackEvent(TelemetryEvents.FeedbackItemGrouped);

    // TODO: Inform user when not all updates are successful due to race conditions.
  }

  private handleFeedbackItemSearchInputChange = async (event?: React.ChangeEvent<HTMLInputElement>, searchTerm?: string) => {
    if (!searchTerm || !searchTerm.trim()) {
      this.setState({ searchTerm: searchTerm, searchedFeedbackItems: [] });
      return;
    }

    const trimmedSearchTerm = searchTerm.trim();

    const searchedFeedbackItems = this.props.columns[this.props.columnId].columnItems
      .filter((columnItem) => columnItem.feedbackItem.title.toLocaleLowerCase().includes(
        trimmedSearchTerm.toLocaleLowerCase()))
      .filter((columnItem) => !columnItem.feedbackItem.parentFeedbackItemId &&
        columnItem.feedbackItem.id !== this.props.id);

    this.setState({
      searchTerm: searchTerm,
      searchedFeedbackItems: searchedFeedbackItems,
    });
  }

  private clickSearchedFeedbackItem = (event: React.MouseEvent<HTMLDivElement>, feedbackItemProps: IFeedbackItemProps) => {
    event.stopPropagation();
    FeedbackItem.handleDropFeedbackItemOnFeedbackItem(
      feedbackItemProps,
      this.props.id,
      feedbackItemProps.id
    );

    this.hideGroupFeedbackItemDialog();
  }

  private pressSearchedFeedbackItem = (event: React.KeyboardEvent<HTMLDivElement>, feedbackItemProps: IFeedbackItemProps) => {
    event.stopPropagation();

    // Enter
    if (event.keyCode === 13) {
      FeedbackItem.handleDropFeedbackItemOnFeedbackItem(
        feedbackItemProps,
        this.props.id,
        feedbackItemProps.id
      );
      this.hideGroupFeedbackItemDialog();
    }

    // ESC
    if (event.keyCode === 27) {
      this.hideGroupFeedbackItemDialog();
    }
  }

  private feedbackCreationInformationContent = () => {
    if (!this.props.createdBy) {
      return (
        <div className="anonymous-created-date">
          {moment(this.props.createdDate).format('MMM Do, YYYY h:mm a')}
        </div>
      );
    }

    return (<DocumentCardActivity
      activity={moment(this.props.createdDate).format('MMM Do, YYYY h:mm a')}
      people={[{
        name: this.props.createdBy,
        profileImageSrc: this.props.createdByProfileImage,
      }]}
    />);
  };

  public render(): JSX.Element {
    const showVoteButton = (this.props.workflowPhase === WorkflowPhase.Vote);
    const showAddActionItem = (this.props.workflowPhase === WorkflowPhase.Act);
    const showVotes = showVoteButton || showAddActionItem;
    const isDraggable = this.props.isInteractable && this.props.workflowPhase === WorkflowPhase.Group && !this.state.isMarkedForDeletion;
    const isNotGroupedItem = !this.props.groupedItemProps;
    const isMainItem = isNotGroupedItem || this.props.groupedItemProps.isMainItem;
    const groupItemsCount = this.props && this.props.groupedItemProps && this.props.groupedItemProps.groupedCount + 1;
    const ariaLabel = isNotGroupedItem ? 'Feedback item.' : (!isMainItem ? 'Feedback group item.' : 'Feedback group main item. Group has ' + groupItemsCount + ' items.'); 
    const hideFeedbackItems = this.props.hideFeedbackItems && (this.props.createdBy ? this.props.userIdRef !== getUserIdentity().id : false);
    const curTimerState = this.props.timerState;
    
    
    return (
      <div
        ref={this.itemElementRef}
        tabIndex={0}
        aria-live="polite"
        aria-label={ariaLabel}
        className={classNames({
          feedbackItem: isNotGroupedItem,
          feedbackItemGroupItem: !isNotGroupedItem,
          feedbackItemGroupGroupedItem: !isNotGroupedItem && !isMainItem,
          newFeedbackItem: this.props.showAddedAnimation,
          removeFeedbackItem: this.state.isMarkedForDeletion,
          hideFeedbackItem: hideFeedbackItems,
        })}
        draggable={isDraggable}
        onDragStart={this.dragFeedbackItemStart}
        onDragOver={isNotGroupedItem ? this.dragFeedbackItemOverFeedbackItem : null}
        onDragEnd={this.dragFeedbackItemEnd}
        onDrop={isNotGroupedItem ? this.dropFeedbackItemOnFeedbackItem : null}
        onAnimationEnd={this.onAnimationEnd}>
        <div className="document-card-wrapper">
          <DocumentCard className={classNames({
            mainItemCard: isMainItem,
            groupedItemCard: !isMainItem,
          })}>
            <div
              className="card-integral-part"
              style={{
                borderLeftColor: this.props.accentColor
              }}>
              <div className="card-header">
                {!isNotGroupedItem && isMainItem &&
                  <button className="feedback-expand-group"
                    aria-live="polite"
                    aria-label={this.props.groupedItemProps
                      && !this.props.groupedItemProps.isGroupExpanded
                      ? 'Expand Feedback Group button. Group has ' + groupItemsCount + ' items.'
                      : 'Collapse Feedback Group button. Group has ' + groupItemsCount + ' items.'}
                    style={{ color: this.props.accentColor }}
                    onClick={(e) => {
                      e.stopPropagation();
                      this.props.groupedItemProps.toggleGroupExpand();
                    }}>
                    <i className={classNames('fa', {
                      'fa-chevron-down': this.props.groupedItemProps.isGroupExpanded,
                      'fa-chevron-right': !this.props.groupedItemProps.isGroupExpanded
                    })} />
                    {groupItemsCount} Items
                </button>
                }
                {showVotes && this.props.isInteractable &&
                  // Using standard button tag here due to no onAnimationEnd support in fabricUI
                  <button
                    title="Vote"
                    aria-live="polite"
                    aria-label={'Click to vote On feedback. Current vote count is ' + this.props.upvotes}
                    tabIndex={0}
                    disabled={!isMainItem || !showVoteButton}
                    className={classNames(
                      'feedback-action-button',
                      'feedback-add-vote',
                      { voteAnimation: this.state.showVotedAnimation }
                    )}
                    onClick={(e) => {
                      e.preventDefault();
                      e.stopPropagation();
                      this.setState({ showVotedAnimation: true });
                      this.onVote(this.props.id).then(() => this.props.onVoteCasted());
                    }}
                    onAnimationEnd={() => {
                      this.setState({ showVotedAnimation: false });
                    }}>
                    <i className="fas fa-arrow-circle-up" />
                    <span className="feedback-upvote-count"> {this.props.upvotes.toString()}</span>
                  </button>
                }
                {showVotes && this.props.isInteractable &&
                  // Using standard button tag here due to no onAnimationEnd support in fabricUI
                  <button
                    title="UnVote"
                    aria-live="polite"
                    aria-label={'Click to unvote On feedback. Current vote count is ' + this.props.upvotes}
                    tabIndex={0}
                    disabled={!isMainItem || !showVoteButton}
                    className={classNames(
                      'feedback-action-button',
                      'feedback-add-vote',
                      { voteAnimation: this.state.showVotedAnimation }
                    )}
                    onClick={(e) => {
                      e.preventDefault();
                      e.stopPropagation();
                      this.setState({ showVotedAnimation: true });
                      this.onVote(this.props.id, true).then(() => this.props.onVoteCasted());
                    }}
                    onAnimationEnd={() => {
                      this.setState({ showVotedAnimation: false });
                    }}>
                    <i className="fas fa-arrow-circle-down" />
                    
                  </button>
                }
                {!this.props.newlyCreated && this.props.isInteractable &&
                  <div className="item-actions-menu">
                    <DefaultButton className="contextual-menu-button hide-mobile"
                      aria-label="Feedback Options Menu"
                      iconProps={{ iconName: 'MoreVertical' }}
                      title="Feedback actions"
                      menuProps={{
                        items: this.feedbackItemEllipsisMenuItems
                          .filter((menuItem) => !(isMainItem && menuItem.hideMainItem))
                          .map((menuItem) => {
                            menuItem.menuItem.disabled = menuItem.workflowPhases.indexOf(this.props.workflowPhase) === -1;
                            return menuItem.menuItem;
                          })
                      }}
                    />
                    <DefaultButton className="contextual-menu-button hide-desktop"
                      aria-label="Feedback Options Menu"
                      iconProps={{ iconName: 'MoreVertical' }}
                      title="Feedback actions"
                      onClick={this.showMobileFeedbackItemActionsDialog}
                    />
                    <Dialog
                      hidden={this.state.isMobileFeedbackItemActionsDialogHidden}
                      onDismiss={this.hideMobileFeedbackItemActionsDialog}
                      modalProps={{
                        isBlocking: false,
                        containerClassName: 'ms-dialogMainOverride',
                        className: 'retrospectives-dialog-modal'
                      }}>
                      <div className="mobile-contextual-menu-list"> {
                        this.feedbackItemEllipsisMenuItems
                          .filter((menuItem) => !menuItem.hideMobile)
                          .filter((menuItem) => !(isMainItem && menuItem.hideMainItem))
                          .map((menuItem) => {
                            menuItem.menuItem.disabled =
                              menuItem.workflowPhases.indexOf(this.props.workflowPhase) === -1;

                            return <ActionButton
                              key={menuItem.menuItem.key}
                              className={menuItem.menuItem.className}
                              iconProps={menuItem.menuItem.iconProps}
                              disabled={menuItem.menuItem.disabled}
                              aria-label={menuItem.menuItem.text}
                              onClick={() => {
                                this.hideMobileFeedbackItemActionsDialog();
                                menuItem.menuItem.onClick();
                              }}
                              text={menuItem.menuItem.text}
                              title={menuItem.menuItem.title} />
                          }
                          )
                      }
                      </div>
                      <DialogFooter>
                        <DefaultButton onClick={this.hideMobileFeedbackItemActionsDialog} text="Close" />
                      </DialogFooter>
                    </Dialog>
                  </div>}
              </div>
              <div className="card-content">
                {this.props.isInteractable && <EditableDocumentCardTitle
                  isMultiline={true}
                  title={this.props.title}
                  isChangeEventRequired={false}
                  onSave={this.onDocumentCardTitleSave}
                />}
                {!this.props.isInteractable &&
                  <div
                    className="non-editable-text-container">
                    <p className="non-editable-text">
                      {this.props.title}
                    </p>
                  </div>
                }

<<<<<<< HEAD
                {showVotes && this.props.isInteractable &&
=======
                {showVoteButton && this.props.isInteractable && 
                
>>>>>>> 1987ecdf
                  <div>
                    <span className="feedback-yourvote-count">[Your Votes: {this.state.userVotes}]</span>
                  </div>
                }
              </div>
              {this.feedbackCreationInformationContent()}
              <div className="card-id">#{this.props.columns[this.props.columnId].columnItems.findIndex((columnItem) => columnItem.feedbackItem.id === this.props.id)}</div>
            </div>
            <div className="card-action-item-part">
              {showAddActionItem &&
                <ActionItemDisplay
                  feedbackItemId={this.props.id}
                  feedbackItemTitle={this.props.title}
                  team={this.props.team}
                  boardId={this.props.boardId}
                  boardTitle={this.props.boardTitle}
                  defaultAreaPath={this.props.defaultActionItemAreaPath}
                  defaultIteration={this.props.defaultActionItemIteration}
                  actionItems={this.props.actionItems}
                  onUpdateActionItem={this.onUpdateActionItem}
                  nonHiddenWorkItemTypes={this.props.nonHiddenWorkItemTypes}
                  allWorkItemTypes={this.props.allWorkItemTypes}
                  allowAddNewActionItem={isMainItem}
                />}
            </div>
            <div id="actionTimer" className="card-action-timer">
              {showAddActionItem &&
              
              <button
               title="Timer"
               aria-live="polite"
               aria-label={'Start/stop'}
               tabIndex={0}
               
               className={classNames(
                 'feedback-action-button',
               )}
               onClick={(e) => {
                 e.preventDefault();
                 e.stopPropagation();
                 this.timerSwich(this.props.id);
               }}
               >
              <i className={curTimerState ? "fa fa-stop-circle": "fa fa-play-circle"} />
              <span>  {this.props.timerSecs} (seconds)</span>
             </button> 
             
              }
            </div>

          </DocumentCard>
        </div>
        {!this.state.isDeleteItemConfirmationDialogHidden &&
          <Dialog
            hidden={false}
            onDismiss={this.hideDeleteItemConfirmationDialog}
            dialogContentProps={{
              type: DialogType.close,
              title: 'Delete Feedback',
              subText: `Are you sure you want to delete the feedback '${this.props.title}'?
                ${!isNotGroupedItem && isMainItem
                  ? 'Any feedback grouped underneath this one will be ungrouped.'
                  : ''}`,
            }}
            modalProps={{
              isBlocking: true,
              containerClassName: 'retrospectives-delete-feedback-item-dialog',
              className: 'retrospectives-dialog-modal',
            }}>
            <DialogFooter>
              <PrimaryButton onClick={this.onConfirmDeleteFeedbackItem} text="Delete" />
              <DefaultButton onClick={this.hideDeleteItemConfirmationDialog} text="Cancel" />
            </DialogFooter>
          </Dialog>
        }
        {!this.state.isMoveFeedbackItemDialogHidden &&
          <Dialog
            hidden={false}
            maxWidth={500}
            minWidth={500}
            onDismiss={this.hideMoveFeedbackItemDialog}
            dialogContentProps={{
              type: DialogType.close,
              title: 'Move Feedback to Different Column',
              subText: 'Choose the column you want to move this feedback to',
            }}
            modalProps={{
              isBlocking: false,
              containerClassName: 'retrospectives-move-feedback-item-dialog',
              className: 'retrospectives-dialog-modal',
            }}>
            {this.props.columnIds
              .filter((columnId) => columnId != this.props.columnId)
              .map((columnId) => {
                return <DefaultButton
                  key={columnId}
                  className="move-feedback-item-column-button"
                  onClick={async () => {
                    await this.props.moveFeedbackItem(
                      this.props.refreshFeedbackItems,
                      this.props.boardId,
                      this.props.id,
                      columnId);
                  }}>
                  <i className={this.props.columns[columnId].columnProperties.iconClass} />
                  {this.props.columns[columnId].columnProperties.title}
                </DefaultButton>
              })}
          </Dialog>}
        {!this.state.isGroupFeedbackItemDialogHidden &&
          <Dialog
            hidden={false}
            maxWidth={600}
            minWidth={600}
            onDismiss={this.hideGroupFeedbackItemDialog}
            dialogContentProps={{
              type: DialogType.close,
              title: 'Group Feedback',
              subText: 'Search and select the feedback under which to group the current feedback.'
            }}
            modalProps={{
              isBlocking: false,
              containerClassName: 'retrospectives-group-feedback-item-dialog',
              className: 'retrospectives-dialog-modal',
            }}>
            <SearchBox
              autoFocus={true}
              placeholder="Enter the feedback title"
              aria-label="Enter the feedback title"
              onChange={this.handleFeedbackItemSearchInputChange}
              className="feedback-item-name-input"
            />
            <div className="output-container">
              {!this.state.searchedFeedbackItems.length && this.state.searchTerm &&
                <p className="no-matching-feedback-message">No feedback with title containing your input.</p>
              }
              {this.state.searchedFeedbackItems
                .map((columnItem) => {
                  const feedbackItemProps = FeedbackColumn.createFeedbackItemProps(
                    this.props.columnProps,
                    columnItem,
                    false)
                  return <div
                    key={feedbackItemProps.id}
                    className="feedback-item-search-result-item"
                    onClick={(e) => this.clickSearchedFeedbackItem(e, feedbackItemProps)}
                    onKeyDown={(e) => this.pressSearchedFeedbackItem(e, feedbackItemProps)}
                    tabIndex={0}
                  >
                    <FeedbackItem {...feedbackItemProps}>
                    </FeedbackItem>
                  </div>
                })}
            </div>
          </Dialog>}
        {!this.state.isRemoveFeedbackItemFromGroupConfirmationDialogHidden &&
          <Dialog
            hidden={false}
            maxWidth={700}
            minWidth={700}
            onDismiss={this.hideRemoveFeedbackItemFromGroupConfirmationDialog}
            dialogContentProps={{
              type: DialogType.close,
              title: 'Remove Feedback from Group',
              subText: `Are you sure you want to remove the feedback '${this.props.title}' from its current group?`
            }}
            modalProps={{
              isBlocking: true,
              containerClassName: 'retrospectives-remove-feedback-item-from-group-dialog',
              className: 'retrospectives-dialog-modal',
            }}>
            <DialogFooter>
              <PrimaryButton onClick={this.onConfirmRemoveFeedbackItemFromGroup} text="Remove Feedback from Group" />
              <DefaultButton onClick={this.hideRemoveFeedbackItemFromGroupConfirmationDialog} text="Cancel" />
            </DialogFooter>
          </Dialog>
        }
      </div>
    );
  }
}<|MERGE_RESOLUTION|>--- conflicted
+++ resolved
@@ -804,12 +804,7 @@
                   </div>
                 }
 
-<<<<<<< HEAD
-                {showVotes && this.props.isInteractable &&
-=======
-                {showVoteButton && this.props.isInteractable && 
-                
->>>>>>> 1987ecdf
+                {showVoteButton && this.props.isInteractable &&
                   <div>
                     <span className="feedback-yourvote-count">[Your Votes: {this.state.userVotes}]</span>
                   </div>
